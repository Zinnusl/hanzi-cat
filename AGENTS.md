# AGENTS.md

Guidance for autonomous / semi‑autonomous agents collaborating on the `hanzi-cat` project.

## 1. Project Snapshot
`hanzi-cat` is a Rust → WebAssembly (wasm) rhythm / typing game to help users learn Hanzi pronunciation. The crate is configured to build both an rlib and a cdylib (for wasm) and is optimized for very small wasm output (size‑focused release profile, `wasm-opt` flags in metadata).

Current root files:
- `Cargo.toml` (features, wasm-bindgen setup, size-optimized release profile)
- `Cargo.lock`
- `README.md` (not yet summarized here; consult directly for user‑facing instructions)
- `AGENTS.md` (this file)

## 2. Core Technical Stack
- Language: Rust (edition 2024)
- Target: WebAssembly via `wasm-bindgen`
- Browser APIs accessed through `web-sys` (feature-pruned list for minimal bloat)
- Optional dependencies (gated by feature flags): `serde`, `serde_json`, `getrandom` (JS feature), `wee_alloc`, `console_error_panic_hook`

## 3. Cargo Features / Optional Components
Default feature set: `console_error_panic_hook`

Feature intentions:
- `console_error_panic_hook`: Better panic messages in the browser developer console (enabled by default for debug ergonomics).
- `wee_alloc`: Potential smaller global allocator (not yet enabled by default; evaluate size vs. performance when optimizing final builds).
- `serde`, `serde_json`: For (de)serializing structured data (e.g., level charts, score exports). Keep optional to avoid unconditional code size cost.
- `getrandom` with `js` feature: Deterministic randomness via browser APIs when randomness is needed (e.g., pattern generation).

Agents modifying features MUST:
1. Justify the inclusion (impact on binary size, functionality gained).
2. Update documentation references (README and this file if process changes).
3. Keep the `web-sys` feature list pruned – only add capabilities when code actually needs them.

## 4. Build / Test Guidance
(If explicit scripts or instructions are added to README later, synchronize them here.) Typical workflows:
- Development build (example): `wasm-pack build --target web --dev` (Confirm presence of `wasm-pack` in README before relying on it.)
- Release build (example): `wasm-pack build --target web --release`
- Unit / wasm tests: Use `wasm-bindgen-test` (e.g., `wasm-pack test --headless --chrome`). Add concrete commands to README if missing.

Agents MUST verify actual supported commands before execution; do not assume build tooling beyond what is declared.

## 5. Performance & Size Priorities
- Release profile already tuned: `opt-level = "z"`, `lto = true`, `codegen-units = 1`, `strip = true`, `panic = "abort"`.
- Additional size strategies: feature gating, pruning `web-sys`, optional `wee_alloc` evaluation, avoiding large data tables embedded directly (prefer compressed or external fetch if appropriate).

## 6. Error Handling & Logging
- In debug / default builds, `console_error_panic_hook` improves panic readability. Avoid leaving verbose `web_sys::console::log` spam in performance‑critical loops for release.
- Consider a lightweight logging abstraction if logging proliferates; keep bundle small.

## 7. Memory / Allocator Considerations
- If enabling `wee_alloc`, document measurable size reduction vs. any performance tradeoffs. Provide toggling guidance.

## 8. Agent Operational Protocol
Agents MUST follow these steps for every task:
1. Plan: Add granular TODO items via the task management tool (`add_todos`).
2. Status Tracking: Mark each TODO as `doing` before edits and `done` immediately after completing.
3. File Discovery: Use `ls`, `glob`, `grep`, and `view` to inspect before modifying. Never guess content.
4. Small Edits: Use `replace_in_file` with minimal, precise SEARCH/REPLACE blocks. Do not include unrelated lines.
5. New / Large Files: Use `write_to_file` with complete final content.
6. Validation: (When test/build scripts become available) run them prior to completion. If absent, note the omission explicitly.
7. Documentation Sync: If process, features, or build commands change, update both `README.md` (user perspective) and `AGENTS.md` (agent perspective).
8. Completion: Only call `attempt_completion` after confirming prior tool operations succeeded.
9. Don't run start command

## 9. Editing Guidelines
- Keep comments concise, English only.
- Maintain deterministic ordering of feature lists and imports when practical.
- Avoid speculative abstractions; implement only when immediate value or clear near‑term need exists.
- When adding a new browser API via `web-sys`, cite the code location that requires it in the commit message.

## 10. Suggested TODO Template for Feature Work
Example breakdown (adjust granularity to complexity):
1. Investigate existing modules related to <feature>
2. Define data structures / types
3. Implement core logic
4. Integrate with rendering / event system
5. Add tests (or mark gap if infra missing)
6. Update feature flags / dependencies (if any)
7. Update README + AGENTS docs
8. Final review & size considerations

## 11. Handling Data / Assets
- Prefer embedding only minimal bootstrap data. Larger level charts or dictionaries may be loaded asynchronously (keeping wasm small and enabling updates without rebuild).
- If embedding static tables, evaluate compression tradeoffs.

## 12. Security / Integrity Notes
- Avoid executing unvetted remote scripts in build pipeline.
- Keep dependencies minimal to reduce supply chain surface.
- Document any added randomness sources (e.g., for gameplay fairness reproducibility).

## 13. Future Enhancements (Tracking Section)
Agents may append items here with justification:
- Input latency profiling utilities.
- Deterministic seed management for replay export.
- Asset pipeline notes (if binary assets introduced).

## 14. Change Log for This File
- Initial creation (agent): Established baseline operational protocol and project heuristics.
- Combo logic adjustment: Modified scoring so correct but off-timing inputs still advance combo; updated README to reflect new behavior.
- Tone & words update: Added mandatory tone number input (1–5) for each syllable, introduced occasional multi-character word notes, highlight for current target note, and three-life pixel heart system. Updated README accordingly.
- Animated cat SVG upgrade: Replaced simple circle-based cat with gradient-shaded SVG featuring blinking eyes and a tail wag animation; updated README feature bullet to emphasize animation.
- Bottom-centered clawing cat + reactions: Repositioned cat to bottom center, added paw claw animation when notes enter danger zone, surprised/scared styling (outline + exclamation) for notes, and soft room gradient background; updated README feature list.
- Claw strike visual effect: Added transient triple red slash lines emitted on each paw strike to emphasize impact; updated README feature bullet accordingly.
- Sushi bases: Added 10 distinct sushi piece graphics (salmon, tuna, shrimp, tamago, eel, roe gunkan, cucumber maki, salmon maki, avocado roll, octopus) rendered procedurally on canvas beneath each falling Hanzi; updated README features.
- Recovery assistance: Executed dangling blob extraction after an unrecoverable git reset --hard on an unborn branch (no commits yet); enumerated and exported loose object blobs for potential manual file reconstruction. No commit created; recovery directory contents are ephemeral and not tracked.
- Extended recovery enumeration: Re-ran robust loose object enumeration, extracted all available dangling blobs into recovery directories, applied multi-pass Rust source heuristics (pattern scoring, lowered thresholds) but found no definitive Rust source file; documented manual fallback strategies (pattern grep, editor backups, OS-level recovery).
- Web entrypoint: Added index.html loader (ES module) expecting wasm-pack generated pkg/ with init() and start_game(); documented build & serve instructions for development in file comment.
- Hanzi outline contrast: Added consistent black stroke outline for all falling notes (except red danger outline in claw zone) to improve readability against sushi bases.
- GitHub Pages CI: Introduced gh-pages.yml workflow building via wasm-pack (target web, release) and deploying index.html + pkg/ to GitHub Pages.
- CI fix: Replaced ad-hoc curl pipe install of wasm-pack with jetli/wasm-pack-action@v0.4.0 for reliable installation on GitHub-hosted runners.
- Typed text overlay: Moved in-progress pinyin typing buffer from being drawn on the canvas beneath the cat to a dedicated absolutely positioned DOM element (#hc-typing) layered above the cat for higher visibility; removed old canvas draw block and added CSS with z-index.
- Instructions overlay: Added top-left Instructions button and accessible dialog overlay (role="dialog", aria-hidden toggle, rudimentary focus trap) presenting controls and gameplay tips; updated README and index.html accordingly.
- Keypress sound effects: Added lightweight Web Audio oscillator-based feedback for letters, tone digits, Enter, and Backspace (short envelopes, randomized slight pitch). Skips playback while instructions overlay is open to avoid auditory clutter; no external audio assets added. Updated README and index.html.
- Instructions button visibility fix: Restored missing Instructions button markup, dialog overlay structure, and JS toggle/focus logic in index.html so the previously documented feature is actually present and accessible.
- Constant synth beat: Added minimalist procedural kick/snare/hi-hat loop (~120 BPM) starting on first user key or pointer input (unlocked AudioContext), auto-muting while the Instructions overlay is open; updated README and index.html to mention it.
- Instructions button reposition: Moved Instructions button from top-left to top-right beside repo link; updated CSS positioning and README references.
- Interactive beat modulation: Enhanced constant synth beat with keystroke-driven gain swells and optional micro hi-hat blips on letter keys; updated README feature bullet and extended hcAudio with modulate() API.
- Dynamic difficulty ramp: Added linear time-based scaling (~3 min) reducing spawn interval (1400ms → 550ms), increasing fall speed (0.18 → 0.34 px/ms), and raising multi-character word probability (12% → 55%); introduced constants (INITIAL_/FINAL_*, MULTI_CHAR_*), update_difficulty(), choose_note(), and probability-driven multi-character selection; updated README.
- Powerups system: Introduced purchasable powerups (x2 score multiplier, slow time, shield) with costs (1200/800/600), durations (mult 10s, slow 8s), effects (score_multiplier, speed & spawn interval scaling, shield_charges), purchase_powerup(kind) exported via wasm_bindgen, left-side UI panel (#hc-powerups) with buttons & dynamic enabling based on score, README updated.
- Expanded Hanzi dataset: Added numerous additional single characters (directions, body parts, nature terms, basic radicals) and common multi-character words (中国, 天气, 老师, 朋友, 手机, 电脑, 米饭, 语言, etc.) to increase gameplay variety; synchronized README feature bullet.
- Falling-note removal & entrypoint unification (tasks c8-3..c8-6): Eliminated legacy falling-note arcade system (notes structs, spawn/update/render loops, sushi bases, combo hearts, difficulty ramp, powerups). Replaced `start_game` implementation with unified board-mode launcher under the existing `board_mode` feature gate (left in place temporarily). Removed powerups export (`purchase_powerup`) logic and associated UI plus outdated instructions in index.html. Simplified lib.rs to datasets + minimal entrypoints, preparing for full board mode adoption.
- Board mode default (boardfix tasks): Removed `board_mode` feature gate; board module now always compiled and `start_game()` directly launches board-based rhythmic prototype. Purged feature flag reference from Cargo.toml and updated README to describe board prototype (falling-note classic mode & cat visuals retired for now). AGENTS change log updated accordingly; groundwork laid for reintroducing typing & scoring atop board system.

- Added levels 6 and 7 ("Crystal Isle" and "Neon Bastion"): created `src/board_level6.rs` and `src/board_level7.rs`, registered the modules in `src/board.rs`, exported `LEVEL6_HANZI` / `LEVEL7_HANZI`, and extended `LEVEL_SCORE_THRESHOLDS` and the `levels()` list to include the new entries.

- Synchronized repository layout: moved new level modules under `src/board/` to match existing module path expectations.

- Board set_level: Replaced legacy pieces/last_spawn_beat reset with grid reinitialization and cat repositioning. The set_level() implementation now reconstructs state.grid using pick_random_hanzi for non-block tiles, places the cat on a non-block tile (center-biased), and resets beat/temporary modifiers. Verified cargo build completes (warnings only).

- DOM SVG (#hc-cat) positioning migration: Replaced canvas-drawn per-piece "baby chicken" sprite with an absolutely positioned DOM SVG (#hc-cat) anchored over the game canvas. Positioning now uses a CSS-anchor approach and per-frame set_attribute updates to avoid expanding web-sys feature usage; cargo build verified (warnings only). Visual runtime verification in-browser is still recommended to confirm z-index, pointer-events, and interpolation behavior.

- Cat sizing fix: Adjusted DOM #hc-cat SVG sizing so it fits within a single grid cell. The runtime now computes a square cat_size from the smaller of cell_w and cell_h (scaled by a padding factor) and sets inline width/height on #hc-cat each frame to prevent overflow across board sizes; cargo build verified (warnings only). Visual runtime verification recommended to confirm consistent fit and appearance across levels.

- Board neighbor & player-tile update: When initializing level 0 (and when set_level runs), the player's tile is cleared (left empty). Up-to-8 surrounding tiles are populated with distinct hanzi drawn from the single-hanzi pool to guarantee unique adjacent characters for early gameplay; the remainder of the board is filled using an alternating two-character parity pattern. Implementation: src/board/mod.rs (grid prefill and set_level adjustments).

---
This document is a living reference for agents. Update responsibly and keep it tightly aligned with actual repository state.

<<<<<<< HEAD
- Recent edits: Updated board neighbor refill and pick_random_hanzi in src/board/mod.rs; implemented hop-completion neighbor refresh and landing tile consumption.
- Implementation details: pick_random_hanzi now samples from SINGLE_HANZI with fallback to ("你","ni3"); update_pieces now consumes the landing tile on hop finish and, for level 0, repopulates up-to-8 neighbor tiles with unique entries drawn from SINGLE_HANZI and parity-fills remaining non-block tiles.
- Build: Ran `cargo build --verbose`; compilation completed successfully with warnings (20 warnings).
- Task tracking: Marked todos t18-3 and t18-4 as done.

This document is a living reference for agents. Update responsibly and keep it tightly aligned with actual repository state.
=======
- Recent agent edits (automated): Applied focused Clippy-oriented cleanups to src/board/*: collapsed a nested keyboard handler if; removed unnecessary parentheses around beat-phase math; introduced a FrameCallback type alias; added a documented #[allow(clippy::missing_const_for_thread_local)] above BOARD_STATE as a minimal mitigation; updated TODO statuses (todo-25, todo-26, todo-27) and committed the changes.
>>>>>>> 652fafa6
<|MERGE_RESOLUTION|>--- conflicted
+++ resolved
@@ -136,13 +136,8 @@
 ---
 This document is a living reference for agents. Update responsibly and keep it tightly aligned with actual repository state.
 
-<<<<<<< HEAD
 - Recent edits: Updated board neighbor refill and pick_random_hanzi in src/board/mod.rs; implemented hop-completion neighbor refresh and landing tile consumption.
 - Implementation details: pick_random_hanzi now samples from SINGLE_HANZI with fallback to ("你","ni3"); update_pieces now consumes the landing tile on hop finish and, for level 0, repopulates up-to-8 neighbor tiles with unique entries drawn from SINGLE_HANZI and parity-fills remaining non-block tiles.
 - Build: Ran `cargo build --verbose`; compilation completed successfully with warnings (20 warnings).
 - Task tracking: Marked todos t18-3 and t18-4 as done.
-
-This document is a living reference for agents. Update responsibly and keep it tightly aligned with actual repository state.
-=======
-- Recent agent edits (automated): Applied focused Clippy-oriented cleanups to src/board/*: collapsed a nested keyboard handler if; removed unnecessary parentheses around beat-phase math; introduced a FrameCallback type alias; added a documented #[allow(clippy::missing_const_for_thread_local)] above BOARD_STATE as a minimal mitigation; updated TODO statuses (todo-25, todo-26, todo-27) and committed the changes.
->>>>>>> 652fafa6
+- Recent agent edits (automated): Applied focused Clippy-oriented cleanups to src/board/*: collapsed a nested keyboard handler if; removed unnecessary parentheses around beat-phase math; introduced a FrameCallback type alias; added a documented #[allow(clippy::missing_const_for_thread_local)] above BOARD_STATE as a minimal mitigation; updated TODO statuses (todo-25, todo-26, todo-27) and committed the changes.